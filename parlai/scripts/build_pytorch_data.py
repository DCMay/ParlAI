--- conflicted
+++ resolved
@@ -75,11 +75,7 @@
     datafile = None
     if opt.get('pytorch_datafile'):
         datafile = opt.get('pytorch_datafile')
-<<<<<<< HEAD
-    elif hasattr(teacher, 'datafile') and teacher.datafile not in ['', None]:
-=======
     elif hasattr(teacher, 'datafile') and teacher.datafile:
->>>>>>> dfd9271b
         datafile = teacher.datafile
     else:
         dpath = os.path.join(opt.get('datapath', '~'), ordered_opt['task'], dt)
